--- conflicted
+++ resolved
@@ -44,11 +44,8 @@
 import           Hyperion.Slurm                   (JobId (..), SbatchError,
                                                    SbatchOptions (..),
                                                    sbatchCommand)
-<<<<<<< HEAD
 import           Hyperion.TokenPool               (TokenPool, withToken)
-=======
 import           Hyperion.Static                  (Static (..), cPtr)
->>>>>>> 18bdf205
 import           Hyperion.Util                    (emailError, retryExponential)
 import           Hyperion.WorkerCpuPool           (SSHCommand)
 import           System.Directory                 (createDirectoryIfMissing)
