--- conflicted
+++ resolved
@@ -81,13 +81,8 @@
 
 -- | 'WorkerLauncher' type parametrized by a type for job id. 
 data WorkerLauncher j = WorkerLauncher
-<<<<<<< HEAD
   { -- | A function that launches a worker for the given 'ServiceId' on
     -- the master 'NodeId' and supplies its job id to the given
-=======
-  { -- | A function that launches a worker for the given ServiceId on
-    -- the master NodeId and supplies its JobId to the given
->>>>>>> ad84a41f
     -- continuation
     withLaunchedWorker :: forall b . NodeId -> ServiceId -> (j -> Process b) -> Process b
     -- | Timeout for the worker to connect. If the worker is launched
@@ -95,14 +90,9 @@
     -- that case, it is recommended to set 'connectionTimeout' =
     -- 'Nothing'.
   , connectionTimeout :: Maybe NominalDiffTime
-<<<<<<< HEAD
-    -- | The 'HoldMap' which we can use to block on errors. If set to
-    -- 'Nothing', then the "Hyperion.HoldServer" functionality won't be used.
-=======
-    -- | If a HoldMap is present, a remote process that throws an
-    -- error will be added to the HoldMap. It can be restarted later
-    -- by connecting to the HoldServer via 'curl'.
->>>>>>> ad84a41f
+    -- | If a 'HoldMap' is present, a remote process that throws an
+    -- error will be added to the 'HoldMap'. It can be restarted later
+    -- by connecting to the "Hyperion.HoldServer" via 'curl'.
   , serviceHoldMap    :: Maybe HoldMap
   }
 
@@ -187,16 +177,9 @@
         ShutDown  -> Log.text "Shutting down."
     _ -> Log.text "Couldn't connect to master" >> die ()
 
-<<<<<<< HEAD
 -- | Registers ('register') the current process under a random 'ServiceId', then
--- runs the given function on this 'ServiceId'. After the function returns,
--- unregisters ('unregister') the 'ServiceId'.
-=======
--- | Create a new 'Control.Distributed.Process' service with a
--- randomly generated id and pass it to the given continuation. The
--- service is unregistered when the continuation finishes.
---
->>>>>>> ad84a41f
+-- passes the 'ServiceId' to the given continuation on this 'ServiceId'. 
+-- After the continuation returns, unregisters ('unregister') the 'ServiceId'.
 withServiceId :: (ServiceId -> Process a) -> Process a
 withServiceId = bracket newServiceId (\(ServiceId s) -> unregister s)
   where
@@ -205,7 +188,6 @@
       getSelfPid >>= register s
       return (ServiceId s)
 
-<<<<<<< HEAD
 -- | Start a new remote worker using 'WorkerLauncher' and call a function
 -- with the 'NodeId' and 'ServiceId' of that worker.
 --
@@ -214,9 +196,6 @@
 --
 -- The call to the user function is 'bracket'ed by worker startup and shutdown
 -- procedures.
-=======
--- | Start a new remote worker pass its 'NodeId' to the continuation 'go'.
->>>>>>> ad84a41f
 withService
   :: Show j
   => WorkerLauncher j
@@ -258,18 +237,12 @@
     -- a remote location has been identified that the closure can be
     -- sent to.
     runClosureProcess :: Process (Closure (Process a))
-<<<<<<< HEAD
-    -- | Dict for serializing result
-  , staticSDict       :: Static (SerializableDict a)
-    -- | 'MVar' for memoizing closure so we don't run process more than once
-=======
     -- | Dict for seralizing the result.
   , staticSDict       :: Static (SerializableDict a)
-    -- | If a remote computation fails, it may be added to the HoldMap
+    -- | If a remote computation fails, it may be added to the 'HoldMap'
     -- to be tried again. In that case, we don't want to evaluate
-    -- 'runClosureProcess' again, so we use an MVar to memoize the
+    -- 'runClosureProcess' again, so we use an 'MVar' to memoize the
     -- result of 'runClosureProcess'.
->>>>>>> ad84a41f
   , closureVar        :: MVar (Closure (Process a))
   }
 
