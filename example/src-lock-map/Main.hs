{-# LANGUAGE OverloadedStrings #-}
{-# LANGUAGE StaticPointers    #-}
{-# LANGUAGE MultiWayIf #-}

module Main where

import           Control.Applicative (many)
import qualified Data.Text           as Text
import           Hyperion
import qualified Hyperion.Log        as Log
import qualified Options.Applicative as Opts
import Control.Distributed.Process (Process, liftIO, getSelfPid, kill)
import qualified Hyperion.LockMap as LM
import Control.Concurrent (threadDelay)
import Control.Monad.Trans (lift)
import Control.Monad.Reader (local)

data HelloOptions = HelloOptions
  { names   :: [String]
  , workDir :: FilePath
  } deriving (Show)

object :: (Int, String)
object = (5, "Hello")

getGreeting :: String -> Process String
getGreeting name = do
  getMasterNodeId >>= Log.info "My remote context is "
  Log.info "Generating greeting for" name
  LM.withLock object $ do
    Log.info "Locked " object
    liftIO Log.flush
    if | name == "fail" -> do
           liftIO $ threadDelay $ 3*1000*1000
           fail "Planned failure"
       | name == "kill" -> do
           liftIO $ threadDelay $ 3*1000*1000
           pid <- getSelfPid
           kill pid "Planned suicide"
       | otherwise -> liftIO . threadDelay $ 60*1000*1000
  Log.info "Unlocked " object
  return $ "Hello " ++ name ++ "!"

getGreetings :: [String] -> Job [String]
getGreetings names = local (setTaskCpus 1) $ do
  mapConcurrently remoteGetGreeting names

-- | Run a Slurm job to compute a greeting
remoteGetGreeting :: String -> Job String
remoteGetGreeting = remoteEval (static (remoteFn getGreeting))

-- | Run a Slurm job to compute a greeting
remoteGetGreetings :: [String] -> Cluster [String]
remoteGetGreetings = remoteEvalJob (static (remoteFnJob getGreetings))

-- | Compute greetings concurrently in separate Slurm jobs and print them
printGreetings :: HelloOptions -> Cluster ()
printGreetings options = local (setJobType (MPIJob 2 1)) $ do
  lift getMasterNodeId >>= Log.info "My remote context is "
<<<<<<< HEAD
  greetings <- remoteGetGreetings (names options)
=======
  let
    greetingsC = Concurrently (remoteGetGreetings (names options))
    lockC :: Concurrently Cluster ([String] -> [String])
    lockC = Concurrently $ do
      liftIO $ threadDelay $ 10*1000*1000
      lift $ LM.withLock object $ \_ -> do
        Log.info "Locked " object
        liftIO $ threadDelay $ 10*1000*1000
      Log.info "Unlocked" object
      return id
    go = lockC <*> greetingsC
  greetings <- runConcurrently go
  key <- lift $ LM.lockRemote object
  Log.info "Locked " object
  liftIO $ threadDelay $ 10*1000*1000
  lift $ LM.unlockRemote key
  Log.info "Unlocked " object
>>>>>>> 2827fc1f
  mapM_ (Log.text . Text.pack) greetings

-- | Command-line options parser
helloOpts :: Opts.Parser HelloOptions
helloOpts = HelloOptions
  <$> many (Opts.option Opts.str (Opts.long "name"))
  <*> Opts.option Opts.str (Opts.long "workDir")

main :: IO ()
main = hyperionMain helloOpts (
  \o -> (defaultHyperionConfig . workDir $ o) {sshRunCommand = Just ("ssh", ["-f", "-o", "StrictHostKeyChecking no"])}
  ) printGreetings<|MERGE_RESOLUTION|>--- conflicted
+++ resolved
@@ -57,27 +57,18 @@
 printGreetings :: HelloOptions -> Cluster ()
 printGreetings options = local (setJobType (MPIJob 2 1)) $ do
   lift getMasterNodeId >>= Log.info "My remote context is "
-<<<<<<< HEAD
-  greetings <- remoteGetGreetings (names options)
-=======
   let
     greetingsC = Concurrently (remoteGetGreetings (names options))
     lockC :: Concurrently Cluster ([String] -> [String])
     lockC = Concurrently $ do
       liftIO $ threadDelay $ 10*1000*1000
-      lift $ LM.withLock object $ \_ -> do
+      lift $ LM.withLock object $ do
         Log.info "Locked " object
         liftIO $ threadDelay $ 10*1000*1000
       Log.info "Unlocked" object
       return id
     go = lockC <*> greetingsC
   greetings <- runConcurrently go
-  key <- lift $ LM.lockRemote object
-  Log.info "Locked " object
-  liftIO $ threadDelay $ 10*1000*1000
-  lift $ LM.unlockRemote key
-  Log.info "Unlocked " object
->>>>>>> 2827fc1f
   mapM_ (Log.text . Text.pack) greetings
 
 -- | Command-line options parser
